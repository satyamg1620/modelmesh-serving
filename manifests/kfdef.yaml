apiVersion: kfdef.apps.kubeflow.org/v1
kind: KfDef
metadata:
  name: odh-modelmesh
spec:
  applications:
    - kustomizeConfig:
        repoRef:
          name: odh-manifests
          path: odh-common
      name: odh-common
    - kustomizeConfig:
        parameters:
<<<<<<< HEAD
          - name: monitoring-namespace
            value: <namespace>
=======
        - name: monitoring-namespace
          value: <namespace>
>>>>>>> 8a54c6b7
        overlays:
          - odh-model-controller
        repoRef:
          name: manifests
          path: manifests/opendatahub
      name: model-mesh
  repos:
    - name: odh-manifests
      uri: https://api.github.com/repos/opendatahub-io/odh-manifests/tarball/master
    - name: manifests
      uri: https://api.github.com/repos/red-hat-data-services/modelmesh-serving/tarball/main
  version: master<|MERGE_RESOLUTION|>--- conflicted
+++ resolved
@@ -11,13 +11,8 @@
       name: odh-common
     - kustomizeConfig:
         parameters:
-<<<<<<< HEAD
           - name: monitoring-namespace
             value: <namespace>
-=======
-        - name: monitoring-namespace
-          value: <namespace>
->>>>>>> 8a54c6b7
         overlays:
           - odh-model-controller
         repoRef:
