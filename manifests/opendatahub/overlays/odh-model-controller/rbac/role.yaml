---
apiVersion: rbac.authorization.k8s.io/v1
kind: ClusterRole
metadata:
  name: manager-role
rules:
<<<<<<< HEAD
  - apiGroups:
      - ""
    resources:
      - configmaps
      - endpoints
      - namespaces
      - pods
      - secrets
      - serviceaccounts
      - services
    verbs:
      - create
      - get
      - list
      - patch
      - update
      - watch
  - apiGroups:
      - maistra.io
    resources:
      - servicemeshcontrolplanes
    verbs:
      - create
      - get
      - list
      - patch
      - update
      - use
      - watch
  - apiGroups:
      - maistra.io
    resources:
      - servicemeshmembers
    verbs:
      - create
      - delete
      - get
      - list
      - patch
      - update
      - watch
  - apiGroups:
      - maistra.io
    resources:
      - servicemeshmembers/finalizers
    verbs:
      - create
      - delete
      - get
      - list
      - patch
      - update
      - watch
  - apiGroups:
      - networking.istio.io
    resources:
      - virtualservices
    verbs:
      - create
      - delete
      - get
      - list
      - patch
      - update
      - watch
  - apiGroups:
      - networking.istio.io
    resources:
      - virtualservices/finalizers
    verbs:
      - create
      - delete
      - get
      - list
      - patch
      - update
      - watch
  - apiGroups:
      - rbac.authorization.k8s.io
    resources:
      - clusterrolebindings
      - rolebindings
    verbs:
      - create
      - delete
      - get
      - list
      - patch
      - update
      - watch
  - apiGroups:
      - route.openshift.io
    resources:
      - routes
    verbs:
      - create
      - delete
      - get
      - list
      - patch
      - update
      - watch
  - apiGroups:
      - serving.kserve.io
    resources:
      - inferenceservices
    verbs:
      - get
      - list
      - watch
  - apiGroups:
      - serving.kserve.io
    resources:
      - inferenceservices/finalizers
    verbs:
      - get
      - list
      - update
      - watch
  - apiGroups:
      - serving.kserve.io
    resources:
      - servingruntimes
    verbs:
      - create
      - get
      - list
      - update
      - watch
  - apiGroups:
      - serving.kserve.io
    resources:
      - servingruntimes/finalizers
    verbs:
      - create
      - delete
      - get
      - list
      - patch
      - update
      - watch

  # Needed to hand out Prometheus metrics access
  # to SA's in Namespaces containing Model Servers
  - apiGroups:
      - ""
    resources:
      - services
      - endpoints
      - pods
    verbs:
      - get
      - list
      - watch
  - apiGroups:
      - extensions
    resources:
      - ingresses
    verbs:
      - get
      - list
      - watch
  - apiGroups:
      - networking.k8s.io
    resources:
      - ingresses
    verbs:
      - get
      - list
      - watch
  - apiGroups:
      - ""
    resources:
      - configmaps
    verbs:
      - get
=======
- apiGroups:
  - ""
  resources:
  - configmaps
  - endpoints
  - namespaces
  - pods
  - secrets
  - serviceaccounts
  - services
  verbs:
  - create
  - get
  - list
  - patch
  - update
  - watch
- apiGroups:
  - maistra.io
  resources:
  - servicemeshcontrolplanes
  verbs:
  - create
  - get
  - list
  - patch
  - update
  - use
  - watch
- apiGroups:
  - maistra.io
  resources:
  - servicemeshmembers
  verbs:
  - create
  - delete
  - get
  - list
  - patch
  - update
  - watch
- apiGroups:
  - maistra.io
  resources:
  - servicemeshmembers/finalizers
  verbs:
  - create
  - delete
  - get
  - list
  - patch
  - update
  - watch
- apiGroups:
  - networking.istio.io
  resources:
  - virtualservices
  verbs:
  - create
  - delete
  - get
  - list
  - patch
  - update
  - watch
- apiGroups:
  - networking.istio.io
  resources:
  - virtualservices/finalizers
  verbs:
  - create
  - delete
  - get
  - list
  - patch
  - update
  - watch
- apiGroups:
  - rbac.authorization.k8s.io
  resources:
  - clusterrolebindings
  - rolebindings
  verbs:
  - create
  - delete
  - get
  - list
  - patch
  - update
  - watch
- apiGroups:
  - route.openshift.io
  resources:
  - routes
  verbs:
  - create
  - delete
  - get
  - list
  - patch
  - update
  - watch
- apiGroups:
  - serving.kserve.io
  resources:
  - inferenceservices
  verbs:
  - get
  - list
  - watch
- apiGroups:
  - serving.kserve.io
  resources:
  - inferenceservices/finalizers
  verbs:
  - get
  - list
  - update
  - watch
- apiGroups:
  - serving.kserve.io
  resources:
  - servingruntimes
  verbs:
  - create
  - get
  - list
  - update
  - watch
- apiGroups:
  - serving.kserve.io
  resources:
  - servingruntimes/finalizers
  verbs:
  - create
  - delete
  - get
  - list
  - patch
  - update
  - watch

# Needed to hand out Prometheus metrics access
# to SA's in Namespaces containing Model Servers
- apiGroups:
    - ''
  resources:
    - services
    - endpoints
    - pods
  verbs:
    - get
    - list
    - watch
- apiGroups:
    - extensions
  resources:
    - ingresses
  verbs:
    - get
    - list
    - watch
- apiGroups:
    - networking.k8s.io
  resources:
    - ingresses
  verbs:
    - get
    - list
    - watch
- apiGroups:
    - ''
  resources:
    - configmaps
  verbs:
    - get
>>>>>>> 8a54c6b7
<|MERGE_RESOLUTION|>--- conflicted
+++ resolved
@@ -4,184 +4,6 @@
 metadata:
   name: manager-role
 rules:
-<<<<<<< HEAD
-  - apiGroups:
-      - ""
-    resources:
-      - configmaps
-      - endpoints
-      - namespaces
-      - pods
-      - secrets
-      - serviceaccounts
-      - services
-    verbs:
-      - create
-      - get
-      - list
-      - patch
-      - update
-      - watch
-  - apiGroups:
-      - maistra.io
-    resources:
-      - servicemeshcontrolplanes
-    verbs:
-      - create
-      - get
-      - list
-      - patch
-      - update
-      - use
-      - watch
-  - apiGroups:
-      - maistra.io
-    resources:
-      - servicemeshmembers
-    verbs:
-      - create
-      - delete
-      - get
-      - list
-      - patch
-      - update
-      - watch
-  - apiGroups:
-      - maistra.io
-    resources:
-      - servicemeshmembers/finalizers
-    verbs:
-      - create
-      - delete
-      - get
-      - list
-      - patch
-      - update
-      - watch
-  - apiGroups:
-      - networking.istio.io
-    resources:
-      - virtualservices
-    verbs:
-      - create
-      - delete
-      - get
-      - list
-      - patch
-      - update
-      - watch
-  - apiGroups:
-      - networking.istio.io
-    resources:
-      - virtualservices/finalizers
-    verbs:
-      - create
-      - delete
-      - get
-      - list
-      - patch
-      - update
-      - watch
-  - apiGroups:
-      - rbac.authorization.k8s.io
-    resources:
-      - clusterrolebindings
-      - rolebindings
-    verbs:
-      - create
-      - delete
-      - get
-      - list
-      - patch
-      - update
-      - watch
-  - apiGroups:
-      - route.openshift.io
-    resources:
-      - routes
-    verbs:
-      - create
-      - delete
-      - get
-      - list
-      - patch
-      - update
-      - watch
-  - apiGroups:
-      - serving.kserve.io
-    resources:
-      - inferenceservices
-    verbs:
-      - get
-      - list
-      - watch
-  - apiGroups:
-      - serving.kserve.io
-    resources:
-      - inferenceservices/finalizers
-    verbs:
-      - get
-      - list
-      - update
-      - watch
-  - apiGroups:
-      - serving.kserve.io
-    resources:
-      - servingruntimes
-    verbs:
-      - create
-      - get
-      - list
-      - update
-      - watch
-  - apiGroups:
-      - serving.kserve.io
-    resources:
-      - servingruntimes/finalizers
-    verbs:
-      - create
-      - delete
-      - get
-      - list
-      - patch
-      - update
-      - watch
-
-  # Needed to hand out Prometheus metrics access
-  # to SA's in Namespaces containing Model Servers
-  - apiGroups:
-      - ""
-    resources:
-      - services
-      - endpoints
-      - pods
-    verbs:
-      - get
-      - list
-      - watch
-  - apiGroups:
-      - extensions
-    resources:
-      - ingresses
-    verbs:
-      - get
-      - list
-      - watch
-  - apiGroups:
-      - networking.k8s.io
-    resources:
-      - ingresses
-    verbs:
-      - get
-      - list
-      - watch
-  - apiGroups:
-      - ""
-    resources:
-      - configmaps
-    verbs:
-      - get
-=======
 - apiGroups:
   - ""
   resources:
@@ -357,5 +179,4 @@
   resources:
     - configmaps
   verbs:
-    - get
->>>>>>> 8a54c6b7
+    - get