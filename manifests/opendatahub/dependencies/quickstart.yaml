# Copyright 2021 IBM Corporation
#
# Licensed under the Apache License, Version 2.0 (the "License");
# you may not use this file except in compliance with the License.
# You may obtain a copy of the License at
#
#     http://www.apache.org/licenses/LICENSE-2.0
#
# Unless required by applicable law or agreed to in writing, software
# distributed under the License is distributed on an "AS IS" BASIS,
# WITHOUT WARRANTIES OR CONDITIONS OF ANY KIND, either express or implied.
# See the License for the specific language governing permissions and
# limitations under the License.
apiVersion: v1
kind: Service
metadata:
  name: etcd
  labels:
    component: model-mesh-etcd
spec:
  ports:
    - name: etcd-client-port
      port: 2379
      protocol: TCP
      targetPort: 2379
  selector:
    component: model-mesh-etcd
---
apiVersion: apps/v1
kind: Deployment
metadata:
  labels:
    component: model-mesh-etcd
  name: etcd
spec:
  replicas: 1
  selector:
    matchLabels:
      component: model-mesh-etcd
  template:
    metadata:
      labels:
        component: model-mesh-etcd
    spec:
      volumes:
        - name: scripts
          configMap:
            name: etcd-scripts
            defaultMode: 0554
<<<<<<< HEAD
      initContainers:
        - name: etcd-secret-creator
          image: quay.io/openshift/origin-cli
=======
      initContainers: 
        - name: etcd-secret-creator
          image: registry.redhat.io/openshift4/ose-cli@sha256:25fef269ac6e7491cb8340119a9b473acbeb53bc6970ad029fdaae59c3d0ca61
>>>>>>> 8a54c6b7
          command: ["/bin/bash", "-c", "--"]
          args:
            - |
              etcdpasswordexists=$(oc get secrets -o name | grep etcd-passwords || echo "false")
              modelservingetcdexists=$(oc get secrets -o name | grep model-serving-etcd || echo "false")
<<<<<<< HEAD

=======
              
>>>>>>> 8a54c6b7
              if [[ $etcdpasswordexists == "false" && $modelservingetcdexists == "false" ]]; then
                echo "creating etcdpasswords and model-serving-etcd secrets"
                ETC_ROOT_PSW=$(cat /dev/urandom | tr -dc 'a-z0-9' | fold -w 32 | head -n 1)
                oc create secret generic etcd-passwords --type=string --from-literal=root=$ETC_ROOT_PSW
                oc create secret generic model-serving-etcd --type=string --from-literal=etcd_connection="{\"endpoints\": \"http://etcd:2379\",\"root_prefix\": \"modelmesh-serving\",\"userid\": \"root\",\"password\": \"$ETC_ROOT_PSW\"}"
                exit 0
              elif [[ $etcdpasswordexists != "false" && $modelservingetcdexists == "false" ]]; then
                echo "etcdpasswords exists, creating model-serving-etcd secret"
                ETC_ROOT_PSW=$(oc get secrets/etcd-passwords --template={{.data.root}} | base64 -d)
                oc create secret generic model-serving-etcd --type=string --from-literal=etcd_connection="{\"endpoints\": \"http://etcd:2379\",\"root_prefix\": \"modelmesh-serving\",\"userid\": \"root\",\"password\": \"$ETC_ROOT_PSW\"}"
                exit 0
              elif [[ $etcdpasswordexists == "false" && $modelservingetcdexists != "false" ]]; then
                echo "model-serving-etcd exists, creating etcdpasswords secret"
                ETC_ROOT_PSW=$(oc get secrets/model-serving-etcd --template={{.data.etcd_connection}} | base64 -d | grep -o '"password": *"[^"]*"' | grep -o '"[^"]*"$' | grep -oP '"\K[^"\047]+(?=["\047])') 
                oc create secret generic etcd-passwords --type=string --from-literal=root=$ETC_ROOT_PSW
                exit 0
              else 
                echo "secrets etcdpasswords and model-serving-etcd exist, doing nothing"
                exit 0
              fi
      containers:
        - command:
            - etcd
            - --listen-client-urls
            - http://0.0.0.0:2379
            - --advertise-client-urls
            - http://0.0.0.0:2379
            - "--data-dir"
            - /tmp/etcd.data
          image: registry.redhat.io/rhel7/etcd@sha256:d3495b263b103681f1b09a558be43c21989bfc269eb90f84c2609042cebdc626
          name: etcd
          env:
            - name: ROOT_PASSWORD
              valueFrom:
                secretKeyRef:
                  name: etcd-passwords
                  key: root
          volumeMounts:
            - mountPath: /home/scripts
              name: scripts
          ports:
            - containerPort: 2379
              name: client
              protocol: TCP
            - containerPort: 2380
              name: server
              protocol: TCP
          resources: # ref: https://github.com/coreos/etcd-operator/blob/master/doc/user/spec_examples.md#three-member-cluster-with-resource-requirement
            limits:
              cpu: 300m
              memory: 200Mi
            requests:
              cpu: 200m
              memory: 100Mi
          livenessProbe:
            tcpSocket:
              port: 2379
            initialDelaySeconds: 30
            timeoutSeconds: 1
            periodSeconds: 5
            successThreshold: 1
            failureThreshold: 3
          readinessProbe:
            tcpSocket:
              port: 2379
            initialDelaySeconds: 5
            timeoutSeconds: 1
            periodSeconds: 5
            successThreshold: 1
            failureThreshold: 3
          lifecycle:
            postStart:
              exec:
                command:
                  - /bin/sh
                  - -c
                  - /home/scripts/enable_auth.sh ${ROOT_PASSWORD}
      serviceAccountName: etcd-serviceaccount
---
apiVersion: v1
kind: ServiceAccount
metadata:
  name: etcd-serviceaccount
<<<<<<< HEAD
  namespace: $(monitoring-namespace)
=======
  namespace: $(monitoring-namespace) 
>>>>>>> 8a54c6b7
---
apiVersion: rbac.authorization.k8s.io/v1
kind: ClusterRole
metadata:
  name: etcd-role
rules:
  - apiGroups:
      - ""
    resources:
      - secrets
    verbs:
      - create
      - delete
      - get
      - list
      - patch
      - update
      - watch
---
apiVersion: rbac.authorization.k8s.io/v1
kind: ClusterRoleBinding
metadata:
  name: etcd-clusterrolebinding
roleRef:
  apiGroup: rbac.authorization.k8s.io
  kind: ClusterRole
  name: etcd-role
subjects:
  - kind: ServiceAccount
    name: etcd-serviceaccount<|MERGE_RESOLUTION|>--- conflicted
+++ resolved
@@ -47,25 +47,15 @@
           configMap:
             name: etcd-scripts
             defaultMode: 0554
-<<<<<<< HEAD
-      initContainers:
-        - name: etcd-secret-creator
-          image: quay.io/openshift/origin-cli
-=======
       initContainers: 
         - name: etcd-secret-creator
           image: registry.redhat.io/openshift4/ose-cli@sha256:25fef269ac6e7491cb8340119a9b473acbeb53bc6970ad029fdaae59c3d0ca61
->>>>>>> 8a54c6b7
           command: ["/bin/bash", "-c", "--"]
           args:
             - |
               etcdpasswordexists=$(oc get secrets -o name | grep etcd-passwords || echo "false")
               modelservingetcdexists=$(oc get secrets -o name | grep model-serving-etcd || echo "false")
-<<<<<<< HEAD
 
-=======
-              
->>>>>>> 8a54c6b7
               if [[ $etcdpasswordexists == "false" && $modelservingetcdexists == "false" ]]; then
                 echo "creating etcdpasswords and model-serving-etcd secrets"
                 ETC_ROOT_PSW=$(cat /dev/urandom | tr -dc 'a-z0-9' | fold -w 32 | head -n 1)
@@ -149,11 +139,7 @@
 kind: ServiceAccount
 metadata:
   name: etcd-serviceaccount
-<<<<<<< HEAD
   namespace: $(monitoring-namespace)
-=======
-  namespace: $(monitoring-namespace) 
->>>>>>> 8a54c6b7
 ---
 apiVersion: rbac.authorization.k8s.io/v1
 kind: ClusterRole
