# Copyright 2021 IBM Corporation
#
# Licensed under the Apache License, Version 2.0 (the "License");
# you may not use this file except in compliance with the License.
# You may obtain a copy of the License at
#
#     http://www.apache.org/licenses/LICENSE-2.0
#
# Unless required by applicable law or agreed to in writing, software
# distributed under the License is distributed on an "AS IS" BASIS,
# WITHOUT WARRANTIES OR CONDITIONS OF ANY KIND, either express or implied.
# See the License for the specific language governing permissions and
# limitations under the License.
apiVersion: v1
kind: Service
metadata:
  name: etcd
spec:
  ports:
    - name: etcd-client-port
      port: 2379
      protocol: TCP
      targetPort: 2379
  selector:
    app: etcd
---
apiVersion: apps/v1
kind: Deployment
metadata:
  labels:
    app: etcd
  name: etcd
spec:
  replicas: 1
  selector:
    matchLabels:
      app: etcd
  template:
    metadata:
      labels:
        app: etcd
    spec:
      containers:
        - command:
            - etcd
            - --listen-client-urls
            - http://0.0.0.0:2379
            - --advertise-client-urls
            - http://0.0.0.0:2379
<<<<<<< HEAD
          image: http://registry.redhat.io/rhel7/etcd@sha256:d3495b263b103681f1b09a558be43c21989bfc269eb90f84c2609042cebdc626
=======
          image: registry.redhat.io/rhel7/etcd@sha256:d3495b263b103681f1b09a558be43c21989bfc269eb90f84c2609042cebdc626
>>>>>>> 8a54c6b7
          name: etcd
          ports:
            - containerPort: 2379
              name: client
              protocol: TCP
            - containerPort: 2380
              name: server
              protocol: TCP
          resources: # ref: https://github.com/coreos/etcd-operator/blob/master/doc/user/spec_examples.md#three-member-cluster-with-resource-requirement
            limits:
              cpu: 300m
              memory: 200Mi
            requests:
              cpu: 200m
              memory: 100Mi
---
apiVersion: v1
kind: Secret
metadata:
  name: model-serving-etcd
stringData:
  etcd_connection: |
    {
      "endpoints": "http://etcd:2379",
      "root_prefix": "modelmesh-serving"
    }
---
apiVersion: v1
kind: Service
metadata:
  name: minio
spec:
  ports:
    - name: minio-client-port
      port: 9000
      protocol: TCP
      targetPort: 9000
  selector:
    app: minio
---
apiVersion: apps/v1
kind: Deployment
metadata:
  labels:
    app: minio
  name: minio
spec:
  replicas: 1
  selector:
    matchLabels:
      app: minio
  template:
    metadata:
      labels:
        app: minio
    spec:
      containers:
        - args:
            - server
            - /data1
          env:
            - name: MINIO_ACCESS_KEY
              value: AKIAIOSFODNN7EXAMPLE
            - name: MINIO_SECRET_KEY
              value: wJalrXUtnFEMI/K7MDENG/bPxRfiCYEXAMPLEKEY
          resources:
            requests:
              cpu: 20m
              memory: 100Mi
            limits:
              cpu: 250m
              memory: 1Gi
          image: kserve/modelmesh-minio-dev-examples:latest
          name: minio
          livenessProbe:
            tcpSocket:
              port: 9000
            initialDelaySeconds: 30
            timeoutSeconds: 1
            periodSeconds: 5
            successThreshold: 1
            failureThreshold: 3
          readinessProbe:
            tcpSocket:
              port: 9000
            initialDelaySeconds: 5
            timeoutSeconds: 1
            periodSeconds: 5
            successThreshold: 1
            failureThreshold: 3
---
apiVersion: v1
kind: Secret
metadata:
  name: storage-config
stringData:
  localMinIO: |
    {
      "type": "s3",
      "access_key_id": "AKIAIOSFODNN7EXAMPLE",
      "secret_access_key": "wJalrXUtnFEMI/K7MDENG/bPxRfiCYEXAMPLEKEY",
      "endpoint_url": "http://minio:9000",
      "default_bucket": "modelmesh-example-models",
      "region": "us-south"
    }<|MERGE_RESOLUTION|>--- conflicted
+++ resolved
@@ -47,11 +47,7 @@
             - http://0.0.0.0:2379
             - --advertise-client-urls
             - http://0.0.0.0:2379
-<<<<<<< HEAD
-          image: http://registry.redhat.io/rhel7/etcd@sha256:d3495b263b103681f1b09a558be43c21989bfc269eb90f84c2609042cebdc626
-=======
           image: registry.redhat.io/rhel7/etcd@sha256:d3495b263b103681f1b09a558be43c21989bfc269eb90f84c2609042cebdc626
->>>>>>> 8a54c6b7
           name: etcd
           ports:
             - containerPort: 2379
