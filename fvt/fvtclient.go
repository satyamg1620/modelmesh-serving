--- conflicted
+++ resolved
@@ -57,13 +57,8 @@
 	torchserveapi "github.com/kserve/modelmesh-serving/fvt/generated/torchserve/apis"
 )
 
-<<<<<<< HEAD
-const predictorTimeout = time.Second * 600
-const timeForStatusToStabilize = time.Second * 5
-=======
-const PredictorTimeout = time.Second * 120       // absolute time to wait for predictor to become ready
+const PredictorTimeout = time.Second * 600       // absolute time to wait for predictor to become ready
 const TimeForStatusToStabilize = time.Second * 5 // time to wait between watcher events before assuming a stable state
->>>>>>> d154ae8b
 
 type ModelServingConnectionType int
 
