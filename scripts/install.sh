--- conflicted
+++ resolved
@@ -27,11 +27,8 @@
 user_ns_array=
 namespace_scope_mode=false # change to true to run in namespace scope
 modelmesh_serving_image=
-<<<<<<< HEAD
 default_sc_name=
-=======
 enable_self_signed_ca=false
->>>>>>> 47460791
 
 function showHelp() {
   echo "usage: $0 [flags]"
@@ -46,10 +43,7 @@
   echo "  -dev, --dev-mode-logging       Enable dev mode logging (stacktraces on warning and no sampling)"
   echo "  --namespace-scope-mode         Run ModelMesh Serving in namespace scope mode"
   echo "  --modelmesh-serving-image      Set a custom modelmesh serving image"
-<<<<<<< HEAD
-=======
   echo "  --enable-self-signed-ca        Enable self-signed-ca, if you don't have cert-manager in the cluster"
->>>>>>> 47460791
   echo
   echo "Installs ModelMesh Serving CRDs, controller, and built-in runtimes into specified"
   echo "Kubernetes namespaces."
@@ -186,12 +180,9 @@
     shift
     modelmesh_serving_image="$1"
     ;;
-<<<<<<< HEAD
-=======
   --enable-self-signed-ca )
     enable_self_signed_ca=true
     ;;
->>>>>>> 47460791
   -*)
     die "Unknown option: '${1}'"
     ;;
@@ -334,12 +325,6 @@
 fi
 
 info "Installing ModelMesh Serving CRDs and controller"
-<<<<<<< HEAD
-if [[ ! -z $modelmesh_serving_image ]]; then 
-  cp manager/kustomization.yaml  manager/kustomization.yaml.ori
-  cd manager ;  kustomize edit set image modelmesh-controller=${modelmesh_serving_image} ; cd ../
-fi        
-=======
 if [[ -n $modelmesh_serving_image ]]; then 
   info "Custom ModelMesh Serving Image: $modelmesh_serving_image"
   if [[ ! -f manager/kustomization.yaml.ori ]]; then
@@ -375,7 +360,6 @@
   fi
   rm default/kustomization.yaml.bak
 fi
->>>>>>> 47460791
 
 kustomize build default | kubectl apply -f -
 
