# Version information
<<<<<<< HEAD
opendatahub version: 1.4.2 
upstream kserve modelmesh version: v0.11.0-alpha
upstream modelmesh serving version: v0.11.0-alpha
opendatahub modelmesh serving branch: release-v0.11.0-alpha
build date: 20230330153319 
=======
opendatahub version: latest (branch: main)
upstream kserve modelmesh version: v0.11.0-alpha
modelmesh serving version: latest (branch: main)
>>>>>>> 8fec4bd2
<|MERGE_RESOLUTION|>--- conflicted
+++ resolved
@@ -1,12 +1,6 @@
 # Version information
-<<<<<<< HEAD
 opendatahub version: 1.4.2 
 upstream kserve modelmesh version: v0.11.0-alpha
 upstream modelmesh serving version: v0.11.0-alpha
 opendatahub modelmesh serving branch: release-v0.11.0-alpha
-build date: 20230330153319 
-=======
-opendatahub version: latest (branch: main)
-upstream kserve modelmesh version: v0.11.0-alpha
-modelmesh serving version: latest (branch: main)
->>>>>>> 8fec4bd2
+build date: 20230330153319 