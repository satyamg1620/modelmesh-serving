# Copyright 2021 IBM Corporation
#
# Licensed under the Apache License, Version 2.0 (the "License");
# you may not use this file except in compliance with the License.
# You may obtain a copy of the License at
#
#     http://www.apache.org/licenses/LICENSE-2.0
#
# Unless required by applicable law or agreed to in writing, software
# distributed under the License is distributed on an "AS IS" BASIS,
# WITHOUT WARRANTIES OR CONDITIONS OF ANY KIND, either express or implied.
# See the License for the specific language governing permissions and
# limitations under the License.
# These are the system defaults which users can override with a user config
podsPerRuntime: 2
headlessService: true
modelMeshImage:
  name: kserve/modelmesh
<<<<<<< HEAD
  tag: v0.11.0-alpha
=======
  tag: v0.11.0-rc0
>>>>>>> 55f37a9b
modelMeshResources:
  requests:
    cpu: "300m"
    memory: "448Mi"
  limits:
    cpu: "3"
    memory: "448Mi"
restProxy:
  enabled: true
  port: 8008
  image:
    name: kserve/rest-proxy
<<<<<<< HEAD
    tag: v0.10.0
=======
    tag: v0.11.0-rc0
>>>>>>> 55f37a9b
  resources:
    requests:
      cpu: "50m"
      memory: "96Mi"
    limits:
      cpu: "1"
      memory: "512Mi"
storageHelperImage:
  name: kserve/modelmesh-runtime-adapter
<<<<<<< HEAD
  tag: v0.11.0-alpha
=======
  tag: v0.11.0-rc0
>>>>>>> 55f37a9b
  command: ["/opt/app/puller"]
storageHelperResources:
  requests:
    cpu: "50m"
    memory: "96Mi"
  limits:
    cpu: "2"
    memory: "512Mi"
serviceAccountName: "modelmesh-serving-sa"
metrics:
  enabled: true
builtInServerTypes:
  - triton
  - mlserver
  - ovms
  - torchserve<|MERGE_RESOLUTION|>--- conflicted
+++ resolved
@@ -16,11 +16,7 @@
 headlessService: true
 modelMeshImage:
   name: kserve/modelmesh
-<<<<<<< HEAD
-  tag: v0.11.0-alpha
-=======
   tag: v0.11.0-rc0
->>>>>>> 55f37a9b
 modelMeshResources:
   requests:
     cpu: "300m"
@@ -33,11 +29,7 @@
   port: 8008
   image:
     name: kserve/rest-proxy
-<<<<<<< HEAD
-    tag: v0.10.0
-=======
     tag: v0.11.0-rc0
->>>>>>> 55f37a9b
   resources:
     requests:
       cpu: "50m"
@@ -47,11 +39,7 @@
       memory: "512Mi"
 storageHelperImage:
   name: kserve/modelmesh-runtime-adapter
-<<<<<<< HEAD
-  tag: v0.11.0-alpha
-=======
   tag: v0.11.0-rc0
->>>>>>> 55f37a9b
   command: ["/opt/app/puller"]
 storageHelperResources:
   requests:
