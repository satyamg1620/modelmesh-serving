# Copyright 2021 IBM Corporation
#
# Licensed under the Apache License, Version 2.0 (the "License");
# you may not use this file except in compliance with the License.
# You may obtain a copy of the License at
#
#     http://www.apache.org/licenses/LICENSE-2.0
#
# Unless required by applicable law or agreed to in writing, software
# distributed under the License is distributed on an "AS IS" BASIS,
# WITHOUT WARRANTIES OR CONDITIONS OF ANY KIND, either express or implied.
# See the License for the specific language governing permissions and
# limitations under the License.
resources:
  - manager.yaml

images:
  - name: modelmesh-controller
    newName: kserve/modelmesh-controller
    ## NOTE THIS SHOULD BE REPLACED WITH LATEST CONTROLLER IMAGE TAG
<<<<<<< HEAD
    newTag: v0.11.0-alpha
=======
    newTag: v0.11.0-rc0
>>>>>>> 55f37a9b
<|MERGE_RESOLUTION|>--- conflicted
+++ resolved
@@ -18,8 +18,4 @@
   - name: modelmesh-controller
     newName: kserve/modelmesh-controller
     ## NOTE THIS SHOULD BE REPLACED WITH LATEST CONTROLLER IMAGE TAG
-<<<<<<< HEAD
-    newTag: v0.11.0-alpha
-=======
-    newTag: v0.11.0-rc0
->>>>>>> 55f37a9b
+    newTag: v0.11.0-rc0