module github.com/kserve/modelmesh-serving

go 1.20

require (
	github.com/dereklstinson/cifar v0.0.0-20200421171932-5722a3b6a0c7
	github.com/go-logr/logr v1.2.4
	github.com/golang/protobuf v1.5.3
	github.com/google/go-cmp v0.5.9
	github.com/kserve/kserve v0.11.2
	github.com/manifestival/controller-runtime-client v0.4.0
	github.com/manifestival/manifestival v0.7.1
	github.com/moverest/mnist v0.0.0-20160628192128-ec5d9d203b59
	github.com/onsi/ginkgo/v2 v2.9.7
	github.com/onsi/gomega v1.27.7
	github.com/operator-framework/operator-lib v0.10.0
	github.com/pkg/errors v0.9.1
	github.com/prometheus-operator/prometheus-operator/pkg/apis/monitoring v0.55.0
	github.com/spf13/viper v1.10.1
	github.com/stretchr/testify v1.8.1
	github.com/tommy351/goldga v0.5.0
	go.etcd.io/etcd/api/v3 v3.5.5
	go.etcd.io/etcd/client/v3 v3.5.5
	go.uber.org/atomic v1.11.0
	google.golang.org/grpc v1.56.3
	google.golang.org/protobuf v1.30.0
	k8s.io/api v0.26.4
	k8s.io/apimachinery v0.26.4
	k8s.io/client-go v0.26.4
	knative.dev/pkg v0.0.0-20230502134655-db8a35330281
	sigs.k8s.io/controller-runtime v0.14.6
	sigs.k8s.io/yaml v1.3.0
)

require (
	cloud.google.com/go v0.110.2 // indirect
	cloud.google.com/go/compute v1.19.3 // indirect
	cloud.google.com/go/compute/metadata v0.2.3 // indirect
	cloud.google.com/go/iam v1.0.1 // indirect
	cloud.google.com/go/storage v1.30.1 // indirect
	github.com/BurntSushi/toml v1.0.0 // indirect
	github.com/andreyvit/diff v0.0.0-20170406064948-c7f18ee00883 // indirect
	github.com/aws/aws-sdk-go v1.44.264 // indirect
	github.com/beorn7/perks v1.0.1 // indirect
	github.com/blendle/zapdriver v1.3.1 // indirect
	github.com/cespare/xxhash/v2 v2.2.0 // indirect
	github.com/coreos/go-semver v0.3.0 // indirect
	github.com/coreos/go-systemd/v22 v22.3.2 // indirect
	github.com/davecgh/go-spew v1.1.1 // indirect
	github.com/emicklei/go-restful/v3 v3.10.2 // indirect
	github.com/evanphx/json-patch v5.6.0+incompatible // indirect
	github.com/evanphx/json-patch/v5 v5.6.0 // indirect
	github.com/fsnotify/fsnotify v1.6.0 // indirect
	github.com/go-logr/zapr v1.2.4 // indirect
	github.com/go-openapi/jsonpointer v0.19.6 // indirect
	github.com/go-openapi/jsonreference v0.20.2 // indirect
	github.com/go-openapi/swag v0.22.3 // indirect
	github.com/go-task/slim-sprig v0.0.0-20230315185526-52ccab3ef572 // indirect
	github.com/gogo/protobuf v1.3.2 // indirect
	github.com/golang/groupcache v0.0.0-20210331224755-41bb18bfe9da // indirect
	github.com/google/gnostic v0.6.9 // indirect
	github.com/google/go-containerregistry v0.15.2 // indirect
	github.com/google/gofuzz v1.2.0 // indirect
	github.com/google/pprof v0.0.0-20210720184732-4bb14d4b1be1 // indirect
	github.com/google/s2a-go v0.1.3 // indirect
	github.com/google/uuid v1.3.0 // indirect
	github.com/googleapis/enterprise-certificate-proxy v0.2.3 // indirect
	github.com/googleapis/gax-go/v2 v2.8.0 // indirect
	github.com/googleapis/google-cloud-go-testing v0.0.0-20210719221736-1c9a4c676720 // indirect
	github.com/hashicorp/hcl v1.0.0 // indirect
	github.com/imdario/mergo v0.3.15 // indirect
	github.com/jmespath/go-jmespath v0.4.0 // indirect
	github.com/josharian/intern v1.0.0 // indirect
	github.com/json-iterator/go v1.1.12 // indirect
	github.com/logrusorgru/aurora/v3 v3.0.0 // indirect
	github.com/magiconair/properties v1.8.5 // indirect
	github.com/mailru/easyjson v0.7.7 // indirect
	github.com/mattn/go-isatty v0.0.14 // indirect
	github.com/matttproud/golang_protobuf_extensions v1.0.4 // indirect
	github.com/mitchellh/mapstructure v1.4.3 // indirect
	github.com/modern-go/concurrent v0.0.0-20180306012644-bacd9c7ef1dd // indirect
	github.com/modern-go/reflect2 v1.0.2 // indirect
	github.com/munnerz/goautoneg v0.0.0-20191010083416-a7dc8b61c822 // indirect
	github.com/opencontainers/go-digest v1.0.0 // indirect
	github.com/pelletier/go-toml v1.9.4 // indirect
	github.com/pmezard/go-difflib v1.0.0 // indirect
	github.com/prometheus/client_golang v1.15.1 // indirect
	github.com/prometheus/client_model v0.4.0 // indirect
	github.com/prometheus/common v0.43.0 // indirect
	github.com/prometheus/procfs v0.9.0 // indirect
	github.com/sergi/go-diff v1.2.0 // indirect
	github.com/spf13/afero v1.6.0 // indirect
	github.com/spf13/cast v1.4.1 // indirect
	github.com/spf13/jwalterweatherman v1.1.0 // indirect
	github.com/spf13/pflag v1.0.5 // indirect
	github.com/subosito/gotenv v1.2.0 // indirect
	go.etcd.io/etcd/client/pkg/v3 v3.5.5 // indirect
	go.opencensus.io v0.24.0 // indirect
	go.uber.org/multierr v1.11.0 // indirect
	go.uber.org/zap v1.24.0 // indirect
	golang.org/x/crypto v0.14.0 // indirect
	golang.org/x/net v0.17.0 // indirect
	golang.org/x/oauth2 v0.8.0 // indirect
	golang.org/x/sys v0.15.0 // indirect
	golang.org/x/term v0.15.0 // indirect
	golang.org/x/text v0.14.0 // indirect
	golang.org/x/time v0.3.0 // indirect
	golang.org/x/tools v0.9.1 // indirect
	golang.org/x/xerrors v0.0.0-20220907171357-04be3eba64a2 // indirect
	gomodules.xyz/jsonpatch/v2 v2.2.0 // indirect
	google.golang.org/api v0.122.0 // indirect
	google.golang.org/appengine v1.6.7 // indirect
	google.golang.org/genproto v0.0.0-20230410155749-daa745c078e1 // indirect
	gopkg.in/inf.v0 v0.9.1 // indirect
	gopkg.in/ini.v1 v1.66.2 // indirect
	gopkg.in/yaml.v2 v2.4.0 // indirect
	gopkg.in/yaml.v3 v3.0.1 // indirect
	k8s.io/apiextensions-apiserver v0.26.4 // indirect
	k8s.io/component-base v0.26.4 // indirect
	k8s.io/klog/v2 v2.100.1 // indirect
	k8s.io/kube-openapi v0.0.0-20230515203736-54b630e78af5 // indirect
	k8s.io/utils v0.0.0-20230505201702-9f6742963106 // indirect
	knative.dev/networking v0.0.0-20230511122402-33636d99d870 // indirect
	knative.dev/serving v0.37.1 // indirect
	sigs.k8s.io/json v0.0.0-20221116044647-bc3834ca7abd // indirect
	sigs.k8s.io/structured-merge-diff/v4 v4.2.3 // indirect
)

replace (
	// Fixes CVE-2022-21698 and CVE-2023-45142
	// this dependency comes from k8s.io/component-base@v0.26.4 and k8s.io/apiextensions-apiserver@v0.26.4
	// before removing it make sure that the next version of the related k8s dependencies contains the fix
	go.opentelemetry.io/contrib/instrumentation/net/http/otelhttp => go.opentelemetry.io/contrib/instrumentation/net/http/otelhttp v0.44.0
<<<<<<< HEAD
=======
	// Update Go Crypto to avoid CVE-2022-27191, CVE-2021-43565, CVE-2020-29652, CVE-2023-48795
	golang.org/x/crypto => golang.org/x/crypto v0.17.0
>>>>>>> a2ce947a
	// Update Go Networking to avoid CVE-2023-44487 and CVE-2023-39325
	golang.org/x/net => golang.org/x/net v0.17.0
	// remove when upgrade to controller-runtime 0.15.x or apimachinery to 0.27.x
	// Fixes github.com/elazarl/goproxy Denial of Service (DoS)
	// This dependency was removed from apimachinery 0.27.0
	k8s.io/apimachinery => k8s.io/apimachinery v0.27.0
)<|MERGE_RESOLUTION|>--- conflicted
+++ resolved
@@ -131,11 +131,8 @@
 	// this dependency comes from k8s.io/component-base@v0.26.4 and k8s.io/apiextensions-apiserver@v0.26.4
 	// before removing it make sure that the next version of the related k8s dependencies contains the fix
 	go.opentelemetry.io/contrib/instrumentation/net/http/otelhttp => go.opentelemetry.io/contrib/instrumentation/net/http/otelhttp v0.44.0
-<<<<<<< HEAD
-=======
 	// Update Go Crypto to avoid CVE-2022-27191, CVE-2021-43565, CVE-2020-29652, CVE-2023-48795
 	golang.org/x/crypto => golang.org/x/crypto v0.17.0
->>>>>>> a2ce947a
 	// Update Go Networking to avoid CVE-2023-44487 and CVE-2023-39325
 	golang.org/x/net => golang.org/x/net v0.17.0
 	// remove when upgrade to controller-runtime 0.15.x or apimachinery to 0.27.x
