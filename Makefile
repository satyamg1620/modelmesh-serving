--- conflicted
+++ resolved
@@ -66,18 +66,12 @@
 fvt:
 	ginkgo -v -procs=2 --fail-fast fvt/predictor fvt/scaleToZero fvt/storage fvt/hpa --timeout=50m
 
-<<<<<<< HEAD
 fvt-stable:
 	ginkgo -v -procs=2 --progress --fail-fast fvt/predictor fvt/scaleToZero fvt/storage --timeout=50m
 
-# Command to regenerate the grpc go files from the proto files
-.PHONY: fvt-protoc
-fvt-protoc:
-=======
 .PHONY: codegen-fvt
 ## Regenerate grpc code stubs for FVT
 codegen-fvt:
->>>>>>> 27ac6c97
 	rm -rf fvt/generated
 	protoc -I=fvt/proto --go_out=plugins=grpc:. --go_opt=module=github.com/kserve/modelmesh-serving $(shell find fvt/proto -iname "*.proto")
 
@@ -187,7 +181,11 @@
 run: build.develop
 	./scripts/develop.sh make $(RUN_ARGS)
 
-<<<<<<< HEAD
+.PHONY: push
+## Push the controller runtime image
+push:
+	docker push ${IMG}
+
 # Build the docker image
 .PHONY: docker-build
 docker-build: build
@@ -196,12 +194,6 @@
 .PHONY: docker-push
 docker-push:
 	podman push ${IMG}
-=======
-.PHONY: push
-## Push the controller runtime image
-push:
-	docker push ${IMG}
->>>>>>> 27ac6c97
 
 .PHONY: controller-gen
 ## Find or download controller-gen
