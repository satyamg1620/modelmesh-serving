--- conflicted
+++ resolved
@@ -201,9 +201,7 @@
 	@python3 scripts/verify_doc_links.py && echo "$@: OK"
 
 # Override targets if they are included in RUN_ARGs so it doesn't run them twice
-<<<<<<< HEAD
 $(eval $(RUN_ARGS):;@:)
-
 
 before-pr: fmt test 
 	./opendatahub/scripts/gen_odh_model_manifests.sh
@@ -280,8 +278,5 @@
 cleanup-for-odh:
 	./opendatahub/scripts/cleanup.sh
 
-# Remove $(MAKECMDGOALS) if you don't intend make to just be a taskrunner
-.PHONY: all generate manifests check-doc-links fmt fvt controller-gen oc-login deploy-release build.develop $(MAKECMDGOALS)
-=======
-$(eval $(RUN_ARGS):;@:)
->>>>>>> 55f37a9b
+# Remove $(MAKECMDGOALS) if you don't intend =======
+.PHONY: all generate manifests check-doc-links fmt fvt controller-gen oc-login deploy-release build.develop $(MAKECMDGOALS)