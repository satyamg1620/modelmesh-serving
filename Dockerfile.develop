# Copyright 2021 IBM Corporation
#
# Licensed under the Apache License, Version 2.0 (the "License");
# you may not use this file except in compliance with the License.
# You may obtain a copy of the License at
#
#     http://www.apache.org/licenses/LICENSE-2.0
#
# Unless required by applicable law or agreed to in writing, software
# distributed under the License is distributed on an "AS IS" BASIS,
# WITHOUT WARRANTIES OR CONDITIONS OF ANY KIND, either express or implied.
# See the License for the specific language governing permissions and
# limitations under the License.

###############################################################################
# Create the develop, test, and build environment
###############################################################################
FROM registry.access.redhat.com/ubi8/ubi-minimal:8.7

ARG GOLANG_VERSION=1.18.9
ARG OPENSHIFT_VERSION=4.9
ARG KUSTOMIZE_VERSION=4.5.2
ARG KUBEBUILDER_VERSION=v3.3.0
ARG CONTROLLER_GEN_VERSION=v0.8.0
ENV PATH=/usr/local/go/bin:$PATH:/usr/local/kubebuilder/bin:

USER root

WORKDIR /workspace

# Copy the Go Modules manifests
COPY .pre-commit-config.yaml go.mod go.sum ./

# Install gcc
RUN microdnf install \
    diffutils \
    gcc-c++ \
    make \
    wget \
    tar \
    vim \
    git \
<<<<<<< HEAD
    findutils \
=======
    jq \
>>>>>>> 47460791
    python38 \
    nodejs && \
    pip3 install pre-commit && \
# Install yq 4.x
    set -eux; \
    wget https://github.com/mikefarah/yq/releases/download/v4.33.3/yq_linux_amd64.tar.gz -O - |\
    tar xz && mv yq_linux_amd64 /usr/local/bin/yq && \
# Install go
    wget -qO go.tgz "https://golang.org/dl/go${GOLANG_VERSION}.linux-amd64.tar.gz"; \
#    sha256sum *go.tgz; \
    tar -C /usr/local -xzf go.tgz; \
    go version && rm go.tgz && \
# Download and initialize the pre-commit environments before copying the source so they will be cached
    git init && \
    pre-commit install-hooks && \
    rm -rf .git && \
# Download kubebuilder
    true \
# First download and extract older dist of kubebuilder which includes required etcd, kube-apiserver and kubectl binaries
    && curl -L https://github.com/kubernetes-sigs/kubebuilder/releases/download/v2.3.2/kubebuilder_2.3.2_linux_amd64.tar.gz | tar -xz -C /tmp/ \
    && mv /tmp/kubebuilder_*_linux_amd64 /usr/local/kubebuilder \
# Then download and overwrite kubebuilder binary with desired/latest version
    && curl -L https://github.com/kubernetes-sigs/kubebuilder/releases/download/${KUBEBUILDER_VERSION}/kubebuilder_linux_amd64 -o /usr/local/kubebuilder/bin/kubebuilder \
    && true && \
# download openshift-cli
    curl -sSLf --output /tmp/oc_client.tar.gz https://mirror.openshift.com/pub/openshift-v4/x86_64/clients/ocp/latest-${OPENSHIFT_VERSION}/openshift-client-linux.tar.gz \
    && tar -xvf /tmp/oc_client.tar.gz -C /tmp \
    && mv /tmp/oc /usr/local/bin \
    && mv /tmp/kubectl /usr/local/bin \
    && chmod a+x /usr/local/bin/oc /usr/local/bin/kubectl \
    && rm -f /tmp/oc_client.tar.gz && \
# download kustomize
    curl -sSLf --output /tmp/kustomize.tar.gz https://github.com/kubernetes-sigs/kustomize/releases/download/kustomize%2Fv${KUSTOMIZE_VERSION}/kustomize_v${KUSTOMIZE_VERSION}_linux_amd64.tar.gz \
    && tar -xvf /tmp/kustomize.tar.gz -C /tmp \
    && mv /tmp/kustomize /usr/local/bin \
    && chmod a+x /usr/local/bin/kustomize \
    && rm -v /tmp/kustomize.tar.gz && \
# cache deps before building and copying source so that we don't need to re-download as much
# and so that source changes don't invalidate our downloaded layer
    go mod download && \
# Install controller-gen
    mkdir /tmp/controller-gen-tmp && cd /tmp/controller-gen-tmp \
    && go mod init tmp && go get sigs.k8s.io/controller-tools/cmd/controller-gen@${CONTROLLER_GEN_VERSION} \
    && rm -rf /tmp/controller-gen-tmp

RUN go install github.com/onsi/ginkgo/v2/ginkgo
ENV PATH=/root/go/bin/:$PATH<|MERGE_RESOLUTION|>--- conflicted
+++ resolved
@@ -40,11 +40,7 @@
     tar \
     vim \
     git \
-<<<<<<< HEAD
-    findutils \
-=======
     jq \
->>>>>>> 47460791
     python38 \
     nodejs && \
     pip3 install pre-commit && \
